--- conflicted
+++ resolved
@@ -1,10 +1,6 @@
 [package]
 name = "tomllib"
-<<<<<<< HEAD
-version = "0.1.1"
-=======
 version = "0.1.2"
->>>>>>> e64e639d
 authors = ["Joel Self <self@jself.io>"]
 description = "A format-preserving TOML file parser and manipulator"
 license = "MIT"
